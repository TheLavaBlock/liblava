// file      : liblava/block/pipeline.hpp
// copyright : Copyright (c) 2018-present, Lava Block OÜ
// license   : MIT; see accompanying LICENSE file

#pragma once

#include <liblava/block/descriptor.hpp>
#include <liblava/base/base.hpp>
#include <liblava/core/math.hpp>

namespace lava {

struct pipeline_layout : id_obj {

    using ptr = std::shared_ptr<pipeline_layout>;
    using list = std::vector<ptr>;

    void add(descriptor::ptr const& descriptor) { descriptors.push_back(descriptor); }
    void add(VkPushConstantRange const& range) { push_constant_ranges.push_back(range); }
    
    void add_layout(descriptor::ptr const& layout) { add(layout); }
    void add_range(VkPushConstantRange const& range) { add(range); }

    bool create(device_ptr device);
    void destroy();

    VkPipelineLayout get() const { return layout; }

    descriptor::list const& get_descriptors() const { return descriptors; }

    VkPushConstantRanges const& get_push_constant_ranges() const { return push_constant_ranges; }

    using offset_list = std::vector<ui32>;

    void bind_descriptor_set(VkCommandBuffer cmd_buf, VkDescriptorSet descriptor_set, offset_list offsets = {}, VkPipelineBindPoint bind_point = VK_PIPELINE_BIND_POINT_GRAPHICS);
    void bind(VkCommandBuffer cmd_buf, VkDescriptorSet descriptor_set, offset_list offsets = {}, VkPipelineBindPoint bind_point = VK_PIPELINE_BIND_POINT_GRAPHICS) {

        bind_descriptor_set(cmd_buf, descriptor_set, offsets, bind_point);
    }

private:
    device_ptr device = nullptr;

    VkPipelineLayout layout = 0;

    descriptor::list descriptors;
    VkPushConstantRanges push_constant_ranges;
};

inline pipeline_layout::ptr make_pipeline_layout() { return std::make_shared<pipeline_layout>(); }

constexpr name _main_ = "main";

struct pipeline : id_obj {

    using ptr = std::shared_ptr<pipeline>;
    using list = std::vector<ptr>;

    using process_func = std::function<void(VkCommandBuffer)>;
    process_func on_process;

    explicit pipeline(device_ptr device, VkPipelineCache pipeline_cache = 0);
    ~pipeline() override;

    bool create();
    void destroy();

    virtual void bind(VkCommandBuffer cmd_buf) = 0;

    void set_active(bool value = true) { active = value; }
    bool activated() const { return active; }

    void toggle() { active = !active; }

    void set_auto_bind(bool value = true) { auto_bind_active = value; }
    bool auto_bind() const { return auto_bind_active; }

    bool ready() const { return vk_pipeline != 0; }

    VkPipeline get() const { return vk_pipeline; }
    device_ptr get_device() { return device; }

    pipeline_layout::ptr get_layout() const { return layout; }
    void set_layout(pipeline_layout::ptr const& value) { layout = value; }

    struct shader_stage {

        using ptr = std::shared_ptr<shader_stage>;
        using list = std::vector<ptr>;

        explicit shader_stage();
        ~shader_stage();

        void set_stage(VkShaderStageFlagBits stage) { create_info.stage = stage; }

        void add_specialization_entry(VkSpecializationMapEntry const& specialization);

        bool create(device_ptr device, data const& shader_data, data const& specialization_data = data());
        void destroy();

        VkPipelineShaderStageCreateInfo const& get_create_info() const { return create_info; }

    private:
        device_ptr device = nullptr;

        VkPipelineShaderStageCreateInfo create_info;
        VkSpecializationInfo specialization_info;

        VkSpecializationMapEntries specialization_entries;
        data specialization_data_copy;
    };

protected:
    virtual bool create_internal() = 0;
    virtual void destroy_internal() = 0;

    device_ptr device = nullptr;
    VkPipeline vk_pipeline = 0;

    VkPipelineCache pipeline_cache = 0;
    pipeline_layout::ptr layout;

private:
    bool active = true;
    bool auto_bind_active = true;
};

pipeline::shader_stage::ptr make_pipeline_shader_stage(VkShaderStageFlagBits stage);
pipeline::shader_stage::ptr create_pipeline_shader_stage(device_ptr device, data const& data, VkShaderStageFlagBits stage);

struct graphics_pipeline : pipeline {

    using ptr = std::shared_ptr<graphics_pipeline>;
    using map = std::map<id, ptr>;
    using list = std::vector<ptr>;

    enum class size_type : type {

        input = 0,
        absolute,
        relative
    };

    struct create_info{
<<<<<<< HEAD
=======

>>>>>>> cdc94d6f
        VkPipelineVertexInputStateCreateInfo vertex_input_state;

        VkPipelineInputAssemblyStateCreateInfo input_assembly_state;
        VkPipelineViewportStateCreateInfo viewport_state;
        VkPipelineMultisampleStateCreateInfo multisample_state;
        VkPipelineDepthStencilStateCreateInfo depth_stencil_state;
        VkPipelineRasterizationStateCreateInfo rasterization_state;
    };

    explicit graphics_pipeline(device_ptr device, VkPipelineCache pipeline_cache);

    void bind(VkCommandBuffer cmd_buf) override;
    void set_viewport_and_scissor(VkCommandBuffer cmd_buf, uv2 size);

    void set_render_pass(VkRenderPass pass) { render_pass = pass; }
    void set(VkRenderPass pass) { set_render_pass(pass); }

    VkRenderPass get_render_pass() const { return render_pass; }

    index get_subpass() const { return subpass; }
    void set_subpass(index value) { subpass = value; }

    bool create(VkRenderPass pass) {
        
        set(pass);
        
        return pipeline::create();
    }

    void set_vertex_input_binding(VkVertexInputBindingDescription const& description);
    void set_vertex_input_bindings(VkVertexInputBindingDescriptions const& descriptions);

    void set_vertex_input_attribute(VkVertexInputAttributeDescription const& attribute);
    void set_vertex_input_attributes(VkVertexInputAttributeDescriptions const& attributes);

    void set_depth_test_and_write(bool test_enable = true, bool write_enable = true);
    void set_depth_compare_op(VkCompareOp compare_op);

    void set_rasterization_cull_mode(VkCullModeFlags cull_mode);
    void set_rasterization_front_face(VkFrontFace front_face);
    void set_rasterization_polygon_mode(VkPolygonMode polygon_mode);

    static VkPipelineColorBlendAttachmentState create_color_blend_attachment();
    void add_color_blend_attachment(VkPipelineColorBlendAttachmentState const& attachment = create_color_blend_attachment());

    void set_dynamic_states(VkDynamicStates const& states);
    void add_dynamic_state(VkDynamicState state);

    bool add_shader_stage(data const& data, VkShaderStageFlagBits stage);
    bool add_shader(data const& data, VkShaderStageFlagBits stage) { return add_shader_stage(data, stage); }

    bool add_shader_stage(name filename, VkShaderStageFlagBits stage);
    bool add_shader(name filename, VkShaderStageFlagBits stage) { return add_shader_stage(filename, stage); }
    
    void add(shader_stage::ptr const& shader_stage) { shader_stages.push_back(shader_stage); }

    shader_stage::list const& get_shader_stages() const { return shader_stages; }
    void clear_shader_stages() { shader_stages.clear(); }

    void set_auto_size(bool value = true) { auto_size = value; }
    bool auto_sizing() const { return auto_size; }

    VkViewport get_viewport() const { return viewport; }
    void set_viewport(VkViewport value) { viewport = value; }

    VkRect2D get_scissor() const { return scissor; }
    void set_scissor(VkRect2D value) { scissor = value; }

    size_type get_size_type() const { return size_type; }
    void set_size_type(size_type value) { size_type = value; }

    void copy_to(graphics_pipeline* target) const;
    void copy_from(ptr const& source) { source->copy_to(this); }

    void set_line_width(r32 value) { line_width = value; }
    r32 get_line_width() const { return line_width; }

    bool auto_line_width() const { return auto_line_width_active; }
    void set_auto_line_width(bool value = true) { auto_line_width_active = value; }

    void set_line_width(VkCommandBuffer cmd_buf) { vkCmdSetLineWidth(cmd_buf, line_width); }

    using create_func = std::function<bool(create_info&)>;
    create_func on_create;

private:
    bool create_internal() override;
    void destroy_internal() override;

    VkRenderPass render_pass = 0;
    index subpass = 0;

    create_info info;

    VkVertexInputBindingDescriptions vertex_input_bindings;
    VkVertexInputAttributeDescriptions vertex_input_attributes;

    VkPipelineColorBlendAttachmentStates color_blend_attachment_states;
    VkPipelineColorBlendStateCreateInfo color_blend_state;
    VkPipelineDynamicStateCreateInfo dynamic_state;

    VkDynamicStates dynamic_states;

    shader_stage::list shader_stages;

    graphics_pipeline::size_type size_type = size_type::input;
    VkViewport viewport;
    VkRect2D scissor;

    bool auto_size = true;
    bool auto_line_width_active = false;
    r32 line_width = 1.f;
};

inline graphics_pipeline::ptr make_graphics_pipeline(device_ptr device, VkPipelineCache pipeline_cache = 0) {

    return std::make_shared<graphics_pipeline>(device, pipeline_cache);
}

struct compute_pipeline : pipeline {

    using ptr = std::shared_ptr<compute_pipeline>;
    using map = std::map<id, ptr>;
    using list = std::vector<ptr>;

    using pipeline::pipeline;

    void bind(VkCommandBuffer cmdBuffer) override;

    bool set_shader_stage(data const& data, VkShaderStageFlagBits stage);
    bool set_shader_stage(name filename, VkShaderStageFlagBits stage);
    void set(shader_stage::ptr const& stage) { shader_stage = stage; }
    shader_stage::ptr const& get_shader_stage() const { return shader_stage; }

    void copy_to(compute_pipeline* target) const;
    void copy_from(ptr const& source) { source->copy_to(this); }

private:
    bool create_internal() override;
    void destroy_internal() override;

    shader_stage::ptr shader_stage;
};

inline compute_pipeline::ptr make_compute_pipeline(device_ptr device, VkPipelineCache pipeline_cache = 0) {

    return std::make_shared<compute_pipeline>(device, pipeline_cache);
}

} // lava<|MERGE_RESOLUTION|>--- conflicted
+++ resolved
@@ -142,10 +142,7 @@
     };
 
     struct create_info{
-<<<<<<< HEAD
-=======
-
->>>>>>> cdc94d6f
+
         VkPipelineVertexInputStateCreateInfo vertex_input_state;
 
         VkPipelineInputAssemblyStateCreateInfo input_assembly_state;
